"""
  Functions to derive the structure of a split CFA-netCDF file.
  These functions calculate the partition sizes.
"""

import operator
import numpy
import json
import os

from _CFAClasses import *

CFA_VERSION = "CFA-0.4"
DEFAULT_OBJECT_SIZE = 2*1024*1024 # 2MB default object size

def _num_vals(shape):
    """Return number of values in chunk of specified shape, given by a list of dimension lengths.

    shape -- list of variable dimension sizes"""
    if (len(shape) == 0):
        return 1
    return reduce(operator.mul, shape)


def _get_axis_types(dataset, dimensions):
    """Get the axis types for the variable.
        These can be T, Z, Y, X, N:
                     T - time - (axis="T", name="t??" or name contains "time")
                     Z - level - (axis="Z", name="z??" or name contains "level")
                     Y - y axis / latitude (axis="Y", name="lat*" or name="y??")
                     X - x axis / longitude (axis="X", name="lon*" or name="x??")
                     N - not defined."""

    axis_types = []
    # loop over the dimensions
    for d in dimensions:
        # dimension variables have the same name as the dimensions
        dim = dataset.variables[d]
        # see if there is an axis attribute
        if "axis" in dim.ncattrs():
            # there is so just add to the axis
            axis_types.append(str(dim.axis))
        else:
            # have to go via the name
            if (len(d) < 3 and d[0] == "t") or "time" in d:
                axis_types.append("T")
            elif (len(d) < 3 and d[0] == "z") or "level" in d:
                axis_types.append("Z")
            elif (len(d) < 3 and d[0] == "y") or d[0:3] == "lat":
                axis_types.append("Y")
            elif (len(d) < 3 and d[0] == "x") or d[0:3] == "lon":
                axis_types.append("X")
            else:
                axis_types.append("N")
    # check to see if all axis types are unknown
    all_N = True
    for a in axis_types:
        all_N &= (a == "N")
    # make a guess as to the axis type based on the shape of the array
    if all_N:
        # timeseries
        if len(dimensions) == 1:
            axis_types = ["T"]
        # 2D Y, X
        if len(dimensions) == 2:
            axis_types = ["Y", "X"]
        # 3D T, Y, X
        if len(dimensions) == 3:
            axis_types = ["T", "Y", "X"]
        # 4D T, Z, Y, X
        if len(dimensions) == 4:
            axis_types = ["T", "Z", "Y", "X"]

    return axis_types


def _get_linear_operations(c_subarray_divs, axis_types):
    """Get the number of operations required to read one spatial point for every timestep through
       the dataset.
       This is equal to: number of subarrays in the T axis."""
    # get the t axis index, if it exists, otherwise the Z axis, otherwise the N axis
    t_ax = -1
    if "T" in axis_types:
        t_ax = axis_types.index("T")
    elif "Z" in axis_types:
        t_ax = axis_types.index("Z")
    elif "N" in axis_types:
        t_ax = axis_types.index("N")

    # calculate number of operations
    if t_ax != -1:
        return c_subarray_divs[t_ax]
    else:
        # otherwise return -1
        return -1


def _get_field_operations(c_subarray_divs, axis_types):
    """Get the number of operations required to read one 2D field of data at a particular timestep
       through the dataset.
       This is equal to: (subarrays in the X axis) *
                         (subarrays in the Y axis)
    """
    # get the X and Y axes, if they exists
    x_ax = -1
    y_ax = -1
    if "X" in axis_types:
        x_ax = axis_types.index("X")
    if "Y" in axis_types:
        y_ax = axis_types.index("Y")

    # four possibilities:
    # 1. X & Y exist            : return subarrays in X * subarrays in Y
    # 2. X exists but Y doesn't : return subarrays in X
    # 3. Y exists but X doesn't : return subarrays in Y
    # 4. Neither X or Y exists  : return -1

    # logic optimised
    if not (x_ax == -1 or y_ax == -1):
        n_ops = c_subarray_divs[x_ax] * c_subarray_divs[y_ax]
    elif y_ax != -1:
        n_ops = c_subarray_divs[y_ax]
    elif x_ax != -1:
        n_ops = c_subarray_divs[x_ax]
    else:
        n_ops = -1

    return n_ops


def _subdivide_array(var_shape, c_subarray_divs, axis_types, permitted_axes=["T"]):
    # calculate the number of elements per sub for the linear axis types
    n_per_subf = numpy.zeros((len(var_shape),),'i')
    for i in range(0, len(var_shape)):
        if axis_types[i] not in permitted_axes:
            n_per_subf[i] = int(1e6)
        # check that we are not going to subdivide more than the axis length!
        elif c_subarray_divs[i] >= var_shape[i]:
            n_per_subf[i] = int(1e6)
        else:
            n_per_subf[i] = c_subarray_divs[i]
    # get the minimum index
    min_i = numpy.argmin(n_per_subf)
    c_subarray_divs[min_i] += 1
    return c_subarray_divs


def _calculate_subarray_shape(dataset, dimensions, var_shape, dtype,
                              max_file_size=DEFAULT_OBJECT_SIZE): # 2MB default object size
    """
    Return a 'good shape' for the sub-arrays for an any-D variable,
    assuming balanced 1D/(n-1)D access

    in_nc_ds       -- netCDF4 data type
    var_name       -- name of variable
    max_field_size -- desired maximum number of values in a field

    Returns floating point field lengths of a field shape that provides balanced access of
    1D subsets and 2D subsets of a netCDF or HDF5 variable with any shape.
    'Good shape' for fields means that the number of fields accessed to read either
    kind of 1D or 2D subset is approximately equal, and the size of each field
    is no more than field_size.
    An extra complication here is that we wish to be able to optimise for any number of
    dimensions (1,2,3,4, etc.) but ensure that the algorithm knows which axis it is
    operating on.  For example, a 2D field with X and Y axes should not be split in
    the same way as a 2D field with T and Z axes.

    The algorithm follows a sub-division process, in this order (if they exist):
        1. sub divide the X axis
        2. sub divide the T axis
        3. sub divide the Y axis
        4. sub divide the Z axis
        5. sub divide any N axes

    Calculating the access operations:
        There are two "types" of access operations
         - linear (accessing a single spatial point across timesteps)
         - field  (accessing a 2D field of data at a particular timestep)
        The number of access operations are:
         - linear :  T dimension / number of subfields in the T axis
         - field  : (X dimension / number of subfields in the X axis)*
                    (Y dimension / number of subfields in the Y axis)
    """

    # calculate the maximum number of fields = max_file_size / size of dtype of data
    max_field_size = max_file_size / dtype.itemsize
    # get the axis_types
    axis_types = _get_axis_types(dataset, dimensions)
    # the algorithm first calculates how many partitions each dimension should be split into
    # this is stored in c_subfield_divs
    # current subfield_repeats shape defaults to var shape
    c_subarray_divs = numpy.ones((len(var_shape),), 'i')
    # if the number of values in the field_shape is greater than max_field_size then divide
    while (_num_vals(var_shape / c_subarray_divs)) > max_field_size:
        # get the linear access and the field access operations
        linear_ops = _get_linear_operations(c_subarray_divs, axis_types)
        field_ops = _get_field_operations(c_subarray_divs, axis_types)
        # choose to divide on field ops first, if the number of ops are equal
        if field_ops <= linear_ops:
            c_subarray_divs = _subdivide_array(var_shape, c_subarray_divs, axis_types, ["X", "Y"])
        else:
            c_subarray_divs = _subdivide_array(var_shape, c_subarray_divs, axis_types, ["T", "Z", "N"])

    # we have so far calculated the optimum number of times each axis will be divided
    # translate this into a (floating point) number of elements in each chunk, for each axis
    c_subarray_shape = numpy.array(var_shape, 'd') / c_subarray_divs
    return c_subarray_shape


def _build_list_of_indices(n_subarrays, pmshape, subarray_shape, var_shape):
    # calculate the indices for each metadata component in the CFA standard:
    # n_subarrays = number of subfields
    # location - the indices of the location of the sub-array in the master-array
    #          - has a start [:,0,:] and end [:,1,:] set of indices
    # pindex   - the index into the partition map

    pindex   = numpy.zeros((n_subarrays, len(subarray_shape),),'i')
    location = numpy.zeros((n_subarrays, len(subarray_shape), 2),'i')

<<<<<<< HEAD
    # create the current location and set it to zero
    c_location = numpy.zeros((len(subarray_shape),),'d')
    # create the current partition index
    c_pindex = numpy.zeros((len(subarray_shape),), 'd')
=======
    # create the current partition index
    c_pindex = numpy.zeros((len(subarray_shape),), 'i')
>>>>>>> c0e403ef

    # iterate through all the subarrays increasing the partitions
    for s in range(0, n_subarrays):
<<<<<<< HEAD
        location[s,:,0] = c_location[:]
        location[s,:,1]  = c_location[:] + subarray_shape[:]
=======
        # set partition index to current iterated partition index
>>>>>>> c0e403ef
        pindex[s,:] = c_pindex[:]
        # calculate the start and end locations
        location[s,:,0] = (0.5+pindex[s,:] * subarray_shape).astype('i')
        location[s,:,1] = (0.5+pindex[s,:] * subarray_shape + subarray_shape).astype('i')
                
        # increase current iterated partition index
        c_pindex[-1] += 1
        # now check if any of the current iterated index is greater than the shape of the partition matrix
        for i in range(len(subarray_shape)-1, 0, -1):
            if c_pindex[i] >= pmshape[i]:
                # they are, so set current partition index to zero
                c_pindex[i] = 0
                # increase the one previous partition index by one
                c_pindex[i-1] += 1
<<<<<<< HEAD
=======
                # +---------------+
                # | . | . | . | + |
                # +---------------+
                #   ^   ^   ^   |
                #   |   |   |   |
                #   ----+---+---+

>>>>>>> c0e403ef
    return pindex, location


def create_partitions(base_filepath, dataset, dimensions,
                      varname, var_shape, dtype,
                      max_file_size=DEFAULT_OBJECT_SIZE,
                      format="NETCDF4"):
    """Create the CFAPartition(s) from the input data."""
    # get the axis types for the dimensions
    subarray_shape = _calculate_subarray_shape(dataset, dimensions, var_shape,
                                               dtype, max_file_size)
    # calculate the pmshape = var_shape / subarray_shape
    pmshape = numpy.array(var_shape) / subarray_shape

    # calculate the number of subarrays needed
    n_subarrays = int(_num_vals(pmshape))

    # build a list of indices into the master array and where these fit into the partition map
    pindex, location = _build_list_of_indices(n_subarrays, pmshape, subarray_shape, var_shape)

    # get the base_filename - last part of base_filepath
    base_filename = os.path.basename(base_filepath)

    # each of these is a partition
    partitions = []
    for sa in range(0, n_subarrays):
        # create the subarray first
        # output shape is just the difference between the location indices
        out_shape = location[sa,:,1] - location[sa,:,0]
        # get the sub file name
        sub_filename = base_filepath + "/" + base_filename + "_" + varname + "_[" + str(sa) + "].nc"
        cfa_subarray = CFASubarray(varname, sub_filename, format, out_shape)
        # create the output location
        out_location = numpy.array(location[sa])
        # sub 1 from last output location to reflect that indices are inclusive
        out_location[:,1] -= 1
        # create the partition and append to the partition list
        partition = CFAPartition(pindex[sa], out_location, cfa_subarray)
        partitions.append(partition)

    return pmshape, partitions


def partition_overlaps(partition, slices):
    """Check whether a partition overlaps with the start and end indices"""
    if len(partition.location) == 0:
        return False
    assert(len(partition.location) == len(slices))
    overlaps = True
    for i in range(0, len(partition.location)):
        # overlap if the slice start index lies between the start and end index for this partition
        # OR if the slice end index lies between the start and end index for this partition
        # OR if the partition is contained entirely within the slice
        # get the slice
        s = slices[i]
        p = partition.location[i]
        start_overlaps = (s.start >= p[0]) & (s.start <= p[1])
        end_overlaps = (s.stop >= p[0]) & (s.stop <= p[1])
        partition_in = (p[0] >= s.start) & (p[1] <= s.stop)
        overlaps &= (start_overlaps | end_overlaps | partition_in)
    return overlaps


def fill_slices(master_array_shape, elems):
    """Fill out the tuple of slices so that there is a slice for each dimension and each slice
    contains the indices explictly, rather than `None`."""
    # convert the slice into a "full slice" - i.e. having a slice for each dimension and having all the indices
    # explicitly numbered in the slice, without any "Nones"
    lmas = len(master_array_shape)
    # a list of slices - convert to a tuple at the end
    slices = []
    # check first whether this is a single slice or a tuple of them
    if type(elems) is slice:
        # fill in the first of the indices
        elems_list = elems.indices(master_array_shape[0])
        slices.append(slice(elems_list[0], elems_list[1]-1, elems_list[2]))
        # how many slices to fill for the rest of the dimensions
        fill_number = lmas - 1
        start_number = 1
    # check whether this is a single integer
    elif type(elems) is int:
        # loop over the array
        slices.append(slice(elems, elems, 1))
        fill_number = len(master_array_shape) - 1
        start_number = 1
    else:
        # check that length of elems is equal to or less than the master_array_shape
        assert(len(elems) <= len(master_array_shape))
        # fill the indices from the 0 index upwards
        for s in range(0, len(elems)):
            if type(elems[s]) is int:
                slices.append(slice(elems[s], elems[s], 1))
            else:
                elems_list = elems[s].indices(master_array_shape[s])
                slices.append(slice(elems_list[0], elems_list[1]-1, elems_list[2]))

        # where to fill out the rest of the indicates
        fill_number = lmas - len(elems)
        start_number = len(elems)
    # fill out the rest of the slices
    for s in range(0, fill_number):
        slices.append(slice(0, master_array_shape[start_number+s]-1, 1))
    return slices


def get_source_target_slices(partition, elem_slices):
    """Get the slice into the source subarray and the target slice for the destination subarray,
       based on the information in the partition and the subdomain of the master array defined
       by elem_slices.  elem_slices are the filled slices from the function above."""

    # create the default source slice: this is the shape of the subarray
    source_slice = []
    for sl in partition.subarray.shape:
        source_slice.append(CFASlice(0, sl, 1))
    # create the target slice from the location and the passed in elements
    # create the default slice first - we will modify this
    target_slice = []
    for pl in partition.location:
        target_slice.append(CFASlice(pl[0], pl[1], 1))

    # now modify the slice based on the elements passed in
    py_source_slice = []
    py_target_slice = []
    for p in range(0, len(target_slice)):
        # adjust the end target_slice if we are taking a subset of the data
        if elem_slices[p].stop < target_slice[p].stop:
            source_slice[p].stop -= target_slice[p].stop - elem_slices[p].stop
            target_slice[p].stop = elem_slices[p].stop
        # adjust the target start and end for the sub_slice
        target_slice[p].start -= elem_slices[p].start
        target_slice[p].stop -= elem_slices[p].start - 1
        # check if the elem started within the location
        if target_slice[p].start < 0:
            # source_slice.start is absolute value of ts
            source_slice[p].start = -1 * target_slice[p].start
            # target start is 0
            target_slice[p].start = 0

        py_source_slice.append(source_slice[p].to_pyslice())
        py_target_slice.append(target_slice[p].to_pyslice())

    return py_source_slice, py_target_slice<|MERGE_RESOLUTION|>--- conflicted
+++ resolved
@@ -217,29 +217,17 @@
     pindex   = numpy.zeros((n_subarrays, len(subarray_shape),),'i')
     location = numpy.zeros((n_subarrays, len(subarray_shape), 2),'i')
 
-<<<<<<< HEAD
-    # create the current location and set it to zero
-    c_location = numpy.zeros((len(subarray_shape),),'d')
-    # create the current partition index
-    c_pindex = numpy.zeros((len(subarray_shape),), 'd')
-=======
     # create the current partition index
     c_pindex = numpy.zeros((len(subarray_shape),), 'i')
->>>>>>> c0e403ef
 
     # iterate through all the subarrays increasing the partitions
     for s in range(0, n_subarrays):
-<<<<<<< HEAD
-        location[s,:,0] = c_location[:]
-        location[s,:,1]  = c_location[:] + subarray_shape[:]
-=======
         # set partition index to current iterated partition index
->>>>>>> c0e403ef
         pindex[s,:] = c_pindex[:]
         # calculate the start and end locations
         location[s,:,0] = (0.5+pindex[s,:] * subarray_shape).astype('i')
         location[s,:,1] = (0.5+pindex[s,:] * subarray_shape + subarray_shape).astype('i')
-                
+
         # increase current iterated partition index
         c_pindex[-1] += 1
         # now check if any of the current iterated index is greater than the shape of the partition matrix
@@ -249,8 +237,6 @@
                 c_pindex[i] = 0
                 # increase the one previous partition index by one
                 c_pindex[i-1] += 1
-<<<<<<< HEAD
-=======
                 # +---------------+
                 # | . | . | . | + |
                 # +---------------+
@@ -258,7 +244,6 @@
                 #   |   |   |   |
                 #   ----+---+---+
 
->>>>>>> c0e403ef
     return pindex, location
 
 
