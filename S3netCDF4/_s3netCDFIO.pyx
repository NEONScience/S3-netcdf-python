"""
Input / output functions for reading / writing individual netCDF files from / to either S3 object storage
or to a file on a POSIX file system.

Author: Neil Massey
Date:   07/09/2017
"""

from _s3Client import *
from _s3Exceptions import *
<<<<<<< HEAD
from _CFAClasses import *

cdef class s3netCDFFile:
=======
from _s3WriteCFA import *
import netCDF4._netCDF4 as netCDF4

class s3netCDFFile:
>>>>>>> 8d867bd6
    """
       Class to return details of a netCDF file that may be on a POSIX file system, on S3 storage then
         streamed to a POSIX file cache or streamed from S3 directly into memory.
    """

    cdef public basestring filename
    cdef public basestring s3_uri
    cdef public basestring filemode
    cdef public basestring format
    cdef public basestring memory
    cdef public cfa_file

    def __init__(self, filename = "", s3_uri = "", filemode = 'r', memory = ""):
        """
        :param filename: the original filename on disk (or openDAP URI) or the filename of the cached file - i.e. where
                         the S3 file is streamed (for 'r' and 'a' filemodes) or created (for 'w' filemodes).
                         For memory streamed files this is the tempfile location.
        :param s3_uri: S3 URI for S3 files only
        :param filemode: 'r'ead | 'w'rite | 'a'ppend
        :param memory: the memory where the S3 file is streamed to, or None if filename on disk
        """

        self.filename = filename
        self.s3_uri = s3_uri
        self.filemode = filemode
        self.memory = memory
        self.format = 'NOT_NETCDF'

    def __repr__(self):
        return "s3netCDFFile"

    def __str__(self):
        ret_str = "<s3netCDFFile> (filename='"+ self.filename +\
                                "', s3_uri='" + self.s3_uri +\
                                "', filemode='" + self.filemode
        if self.memory == "":
            ret_str += "', memory=None'"
        else:
            ret_str += "', memory=allocated'"

        if self.cfa_file:
            ret_str += "', cfa_file=present'"

        ret_str += ")"
        return ret_str


def _get_netCDF_filetype(s3_client, bucket_name, object_name):
    """
       Read the first four bytes from the stream and interpret the magic number.
       See NC_interpret_magic_number in netcdf-c/libdispatch/dfile.c

       Check that it is a netCDF file before fetching any data and
       determine what type of netCDF file it is so the temporary empty file can
       be created with the same type.

       The possible types are:
       `NETCDF3_CLASSIC`, `NETCDF4`,`NETCDF4_CLASSIC`, `NETCDF3_64BIT_OFFSET` or `NETCDF3_64BIT_DATA`
       or
       `NOT_NETCDF` if it is not a netCDF file - raise an exception on that

       :return: string filetype
    """
    # open the url/bucket/object as an s3_object and read the first 4 bytes
    try:
        s3_object = s3_client.get_partial(bucket_name, object_name, 0, 4)
    except BaseException:
        raise s3IOException(s3_client.get_full_url(bucket_name, object_name) + " not found")

    # start with NOT_NETCDF as the file_type
    file_version = 0
    file_type = 'NOT_NETCDF'

    # check whether it's a netCDF file (how can we tell if it's a NETCDF4_CLASSIC file?
    if s3_object.data[1:5] == 'HDF':
        # netCDF4 (HD5 version)
        file_type = 'NETCDF4'
        file_version = 5
    elif (s3_object.data[0] == '\016' and s3_object.data[1] == '\003' and s3_object.data[2] == '\023' and s3_object.data[3] == '\001'):
        file_type = 'NETCDF4'
        file_version = 4
    elif s3_object.data[0:3] == 'CDF':
        file_version = ord(s3_object.data[3])
        if file_version == 1:
            file_type = 'NETCDF3_CLASSIC'
        elif file_version == '2':
            file_type = 'NETCDF3_64BIT_OFFSET'
        elif file_version == '5':
            file_type = 'NETCDF3_64BIT_DATA'
        else:
            file_version = 1 # default to one if no version
    else:
        file_type = 'NOT_NETCDF'
        file_version = 0
    return file_type, file_version


def get_endpoint_bucket_object(filename):
    """Return the endpoint, bucket and object, split out from the filename"""
    # Get the server, bucket and object from the URI: split the URI on "/" separator
    split_ep = filename.split("/")
    # get the s3 endpoint first
    s3_ep = "s3://" + split_ep[2]
    # now get the bucketname
    s3_bucket_name = split_ep[3]
    # finally get the object (prefix + object name) from the remainder of the
    s3_object_name = "/".join(split_ep[4:])

    return s3_ep, s3_bucket_name, s3_object_name


def get_netCDF_file_details(filename, filemode='r', diskless=False):
    """
    Get the details of a netCDF file which is either stored in S3 storage or on POSIX disk.
    If the file is on S3 storage, and the filemode is 'r' or 'a' then it will be streamed to either the cache or
      into memory, depending on the filesize and the value of <max_file_size_for_memory> in the .s3nc4.json config file.

    :param filename: filename on POSIX / URI on S3 storage
    :param filemode: 'r'ead | 'w'rite | 'a'ppend
    :return: s3netCDFFile
    """

    # create file_details
    file_details = s3netCDFFile(filemode=filemode)

    # handle S3 file first
    if "s3://" in filename:

        # record the s3_uri - empty string indicates not an s3_uri file
        file_details.s3_uri = filename

        # get the endpoint, bucket name, object name
        s3_ep, s3_bucket_name, s3_object_name = get_endpoint_bucket_object(filename)

        # create the s3 client
        s3_client = s3Client(s3_ep)
        # get the full url for error messages
        full_url = s3_client.get_full_url(s3_bucket_name, s3_object_name)

        # if the filemode is 'r' or 'a' then we have to stream the file to either the cache or to memory
        if filemode == 'r' or filemode == 'a' or filemode == 'r+':

            # Check whether the object exists
            if not s3_client.object_exists(s3_bucket_name, s3_object_name):
                raise s3IOException("Error: " + full_url + " not found.")

            # check whether this object is a netCDF file
            file_type, file_version = _get_netCDF_filetype(s3_client, s3_bucket_name, s3_object_name)
            if file_type == "NOT_NETCDF" or file_version == 0:
                raise s3IOException("Error: " + full_url + " is not a netCDF file.")

            # retain the filetype
            file_details.format = file_type

            # check whether we should stream this object - use diskless to indicate the file should be read into
            # memory whatever its size
            if s3_client.should_stream_to_cache(s3_bucket_name, s3_object_name) and not diskless:
                # stream the file to the cache
                file_details.filename = s3_client.stream_to_cache(s3_bucket_name, s3_object_name)
            else:
                # the netCDF library needs to create a dummy file for files created from memory
                # one dummy file can be used for all of the memory streaming
                file_details.filename = s3_client.get_cache_location() + "/" + file_type + "_dummy.nc"
                # get the data from the object
                file_details.memory = s3_client.stream_to_memory(s3_bucket_name, s3_object_name)

        # if the filemode is 'w' then we just have to construct the cache filename and return it
        elif filemode == 'w':
            # get the cache file name
            file_details.filename = s3_client.get_cachefile_path(s3_bucket_name, s3_object_name)

        # the created file in
        else:
            # no other modes are supported
            raise s3APIException("Mode " + filemode + " not supported.")

    # otherwise just return the filename in file_details
    else:
        file_details.filename = filename

    return file_details


def put_netCDF_file(filename):
    """Write the netCDF file to object store if it contains s3://
       Otherwise do nothing (it is already written to disk).
       Assumes that the file is in the cache."""

    # handle S3 file first
    if "s3://" in filename:
        # get the endpoint, bucket name, object name
        s3_ep, s3_bucket_name, s3_object_name = get_endpoint_bucket_object(filename)

        # create the s3 client
        s3_client = s3Client(s3_ep)

        # write the file from the cache to the object store
        s3_client.write(s3_bucket_name, s3_object_name)


def put_CFA_file(filename, max_file_size=-1, format="NETCDF4"):
    """Write the CFA file and its constituent CF-netCDF files to object store if the filename contains s3://
       Otherwise write the CFA file (and CF-netCDF files) directly to disk."""
    if "s3://" in filename:
        # get the endpoint, bucket name, object name
        s3_ep, s3_bucket_name, s3_object_name = get_endpoint_bucket_object(filename)

        # create the s3 client
        s3_client = s3Client(s3_ep)

        # check / create the bucket
        s3_client.create_bucket(s3_bucket_name)

        # get the max_file_size from the config file if no overriding size is set
        if max_file_size == -1:
            max_file_size = s3_client.get_max_object_size()

        # write the cfa master file to the cache
        cache_filename = s3_client.get_cachefile_path(s3_bucket_name, s3_object_name)

        # open the file for reading
        nc_file = netCDF4.Dataset(cache_filename, mode='r')

        # initialize the cfa object and create the master array
        cfa_ma = CFAfile(nc_file, cache_filename, max_file_size, s3_url=filename)

        # write the master array into the cache
        cfa_ma.write(format = format)

        # manipulate the object name
        cfa_object_name = s3_object_name.replace(".nc", ".nca")
        # upload the file
        s3_client.write(s3_bucket_name, cfa_object_name)

        # now write each subfile and upload
        for varnum in range(0, cfa_ma.get_number_of_variables()):
            for sa in range(0, cfa_ma.get_number_of_subarrays(varnum)):
                sa_filename = cfa_ma.write_subarray(varnum, sa, format = format)
                sa_ep, sa_bucket_name, sa_object = get_endpoint_bucket_object(sa_filename)
                s3_client.write(sa_bucket_name, sa_object)
    else:
        # if max_file size is -1 (default) then reset it to 1MB
        if max_file_size == -1:
            max_file_size = 1024 * 1024
        # open the file for reading
        nc_file = netCDF4.Dataset(filename, mode='r')

        # initialize the cfa object and create the master array
        cfa_ma = CFAfile(nc_file, filename, max_file_size)

        # write the master array, set the base to be the filename(-.nc in write function)
        base_name = os.path.dirname(filename)
        cfa_ma.write(base_path = base_name, format = format)

        # now write each subfile
        for varnum in range(0, cfa_ma.get_number_of_variables()):
            for sa in range(0, cfa_ma.get_number_of_subarrays(varnum)):
                sa_filename = cfa_ma.write_subarray(varnum, sa, format = format)<|MERGE_RESOLUTION|>--- conflicted
+++ resolved
@@ -8,16 +8,9 @@
 
 from _s3Client import *
 from _s3Exceptions import *
-<<<<<<< HEAD
 from _CFAClasses import *
 
 cdef class s3netCDFFile:
-=======
-from _s3WriteCFA import *
-import netCDF4._netCDF4 as netCDF4
-
-class s3netCDFFile:
->>>>>>> 8d867bd6
     """
        Class to return details of a netCDF file that may be on a POSIX file system, on S3 storage then
          streamed to a POSIX file cache or streamed from S3 directly into memory.
